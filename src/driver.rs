--- conflicted
+++ resolved
@@ -353,142 +353,8 @@
 
         Ok(binary)
     }
-<<<<<<< HEAD
-=======
 
     pub fn abi(&self) -> &noirc_abi::Abi {
         self.abi.as_ref().unwrap()
     }
-    // STUFF I WILL NEED TO BRING BACK AD MODE
-    // let mut r1cs_coeffs = vec![];
-    // for _ in s0..r1cs.len() {
-    //     r1cs_coeffs.push(ark_bn254::Fr::rand(&mut rand::thread_rng()));
-    // }
-
-    // let mut res_a = vec![ark_bn254::Fr::ZERO; r1cs_gen.get_witness_size()];
-    // let mut res_b = vec![ark_bn254::Fr::ZERO; r1cs_gen.get_witness_size()];
-    // let mut res_c = vec![ark_bn254::Fr::ZERO; r1cs_gen.get_witness_size()];
-    // self.compute_r1cs_derivatives(&r1cs, &r1cs_coeffs, &mut res_a, &mut res_b, &mut res_c);
-
-    // fs::write(
-    //     debug_output_dir.join("deriv_coeffs.txt"),
-    //     r1cs_coeffs
-    //         .iter()
-    //         .map(|c| c.to_string())
-    //         .collect::<Vec<_>>()
-    //         .join("\n"),
-    // )
-    // .unwrap();
-    // fs::write(
-    //     debug_output_dir.join("deriv_a.txt"),
-    //     res_a
-    //         .iter()
-    //         .map(|c| c.to_string())
-    //         .collect::<Vec<_>>()
-    //         .join("\n"),
-    // )
-    // .unwrap();
-    // fs::write(
-    //     debug_output_dir.join("deriv_b.txt"),
-    //     res_b
-    //         .iter()
-    //         .map(|c| c.to_string())
-    //         .collect::<Vec<_>>()
-    //         .join("\n"),
-    // )
-    // .unwrap();
-    // fs::write(
-    //     debug_output_dir.join("deriv_c.txt"),
-    //     res_c
-    //         .iter()
-    //         .map(|c| c.to_string())
-    //         .collect::<Vec<_>>()
-    //         .join("\n"),
-    // )
-    // .unwrap();
-
-    // let mut r1cs_phase_2 = PassManager::<ConstantTaint>::new(
-    //     "r1cs_phase_2".to_string(),
-    //     draw_cfg,
-    //     vec![
-    //         Box::new(BoxFields::new()),
-    //         Box::new(RCInsertion::new()),
-    //         Box::new(FixDoubleJumps::new()),
-    //     ],
-    // );
-    // r1cs_phase_1.set_debug_output_dir(debug_output_dir.clone());
-    // r1cs_phase_1.run(&mut r1cs_ssa);
-
-    // {
-    //     let flow_analysis = FlowAnalysis::run(&r1cs_ssa);
-    //     let type_info = Types::new().run(&r1cs_ssa, &flow_analysis);
-
-    //     let codegen = CodeGen::new();
-    //     let program = codegen.run(&r1cs_ssa, &flow_analysis, &type_info);
-    //     fs::write(
-    //         debug_output_dir.join("ad_program.txt"),
-    //         format!("{}", program),
-    //     )
-    //     .unwrap();
-    //     let binary = program.to_binary();
-    //     let (da, db, dc, instrumenter) = interpreter::run_ad(
-    //         &binary,
-    //         r1cs_gen.get_witness_size(),
-    //         &r1cs_coeffs,
-    //     );
-    //     let leftover_memory = instrumenter.plot(&debug_output_dir.join("ad_vm_memory.png"));
-    //     if leftover_memory > 0 {
-    //         warn!(message = %"AD VM memory leak detected", leftover_memory);
-    //     } else {
-    //         info!(message = %"AD VM memory leak not detected");
-    //     }
-
-    //     if da != res_a {
-    //         error!(message = %"Derivative of A does not match");
-    //     } else {
-    //         info!(message = %"Derivative of A matches");
-    //     }
-
-    //     if db != res_b {
-    //         error!(message = %"Derivative of B does not match");
-    //     } else {
-    //         info!(message = %"Derivative of B matches");
-    //     }
-
-    //     if dc != res_c {
-    //         error!(message = %"Derivative of C does not match");
-    //     } else {
-    //         info!(message = %"Derivative of C matches");
-    //     }
-
-    //     fs::write(
-    //         debug_output_dir.join("deriv_a_vm.txt"),
-    //         da
-    //             .iter()
-    //             .map(|c| c.to_string())
-    //             .collect::<Vec<_>>()
-    //             .join("\n"),
-    //     )
-    //     .unwrap();
-    //     fs::write(
-    //         debug_output_dir.join("deriv_b_vm.txt"),
-    //         db
-    //             .iter()
-    //             .map(|c| c.to_string())
-    //             .collect::<Vec<_>>()
-    //             .join("\n"),
-    //     )
-    //     .unwrap();
-    //     fs::write(
-    //         debug_output_dir.join("deriv_c_vm.txt"),
-    //         dc
-    //             .iter()
-    //             .map(|c| c.to_string())
-    //             .collect::<Vec<_>>()
-    //             .join("\n"),
-    //     )
-    //     .unwrap();
-
-    // }
->>>>>>> 2dd21ea5
 }